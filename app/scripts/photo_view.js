--- conflicted
+++ resolved
@@ -23,11 +23,7 @@
 	 * @property {Element} time - label
 	 * @property {Element} location - Geo location
 	 * @property {Object} model - template model
-<<<<<<< HEAD
-	 * @property {Object} item - {@link Photo}
-=======
 	 * @property {app.Photo} item - photo item
->>>>>>> aa543680
 	 * @memberOf app.PhotoView
 	 */
 
