--- conflicted
+++ resolved
@@ -120,8 +120,6 @@
 				array[j] = temp;
 			}
 		},
-<<<<<<< HEAD
-=======
 
 		/**
 		 * Add an image object to an existing Array
@@ -147,6 +145,5 @@
             }
 			images.push(image);
 		},
->>>>>>> aa543680
 	};
 })();