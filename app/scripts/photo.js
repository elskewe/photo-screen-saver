/*
 *  Copyright (c) 2015-2017, Michael A. Updike All rights reserved.
 *  Licensed under the BSD-3-Clause
 *  https://opensource.org/licenses/BSD-3-Clause
 *  https://github.com/opus1269/photo-screen-saver/blob/master/LICENSE.md
 */
(function() {
	'use strict';

	new ExceptionHandler();

	/**
	 * A photo used by the screen saver
	 * @typedef {Object} Photo
	 * @property {string} name - Unique name
	 * @property {string} path - The url to the photo
	 * @property {string} author - The photographer
	 * @property {string} type - source of the photo
	 * @property {int} width - width
	 * @property {int} height - height
	 * @property {number} aspectRatio - aspect ratio
	 * @property {Object} [ex] - additional information about the photo
	 * @property {string} label - display label
	 */

	/**
	 * A photo for the screen saver
<<<<<<< HEAD
	 * @type {Photo}
=======
	 * Important: Only implement static methods. This Object
	 * will be shallow copied in the screensaver and lose its instance methods
>>>>>>> aa543680
	 * @param {string} name - unique name
	 * @param {app.PhotoSource.Photo} source - source photo
	 * @constructor
	 * @alias app.Photo
	 */
	const Photo = function(name, source) {
		this.name = name;
		this.path = source.url;
		this.author = source.author ? source.author : '';
		this.type = source.type;
		this.aspectRatio = source.asp;
		this.ex = source.ex;
        this.point = source.point;
		this.width = screen.width;
		this.height = screen.height;
		this.label = Photo.buildAuthorLabel(this.type, this.author, false);
		this.location = null;
	};

	window.app = window.app || {};
	app.Photo = Photo;

	/**
	 * Create the author label
	 * @param {string} type - source of photo
	 * @param {string} author - author of photo
	 * @param {boolean} force - require display of label if true
	 * @returns {string} label describing the photo source and photographer name
	 */
	Photo.buildAuthorLabel = function(type, author, force) {
		let ret = '';
		let newType = type;
		const idx = type.search('User');

		if (!force && !app.Storage.getBool('showPhotog') && (idx !== -1)) {
			// don't show label for user's own photos, if requested
			return ret;
		}

		if (idx !== -1) {
			// strip off 'User'
			newType = type.substring(0, idx - 1);
		}

		if (author) {
			ret = `${author} / ${newType}`;
		} else {
			// no photographer name
			ret = `Photo from ${newType}`;
		}
		return ret;
	};

	/**
	 * Determine if a photo would look bad zoomed or stretched on the screen
	 * @param {number} asp aspect ratio of photo
	 * @param {number} screenAsp - the screen aspect ratio
	 * @returns {boolean} true if a photo aspect ratio differs substantially
	 * from the screens'
	 * @private
	 */
	Photo._isBadAspect = function(asp, screenAsp) {
		// arbitrary
		const CUT_OFF = 0.5;
		return (asp < screenAsp - CUT_OFF) || (asp > screenAsp + CUT_OFF);
	};

	/**
	 * Determine if a photo should not be displayed
	 * @param {number} asp - aspect ratio
	 * @param {number} screenAsp - the screen aspect ratio
	 * @param {int} photoSizing - the sizing type
	 * @returns {boolean} true if the photo should not be displayed
	 */
	Photo.ignore = function(asp, screenAsp, photoSizing) {
		let ret = false;
		const skip = app.Storage.getBool('skip');

		if ((!asp || isNaN(asp)) ||
			(skip && ((photoSizing === 1) || (photoSizing === 3)) &&
			Photo._isBadAspect(asp, screenAsp))) {
			// ignore photos that don't have aspect ratio
			// or would look bad with cropped or stretched sizing options
			ret = true;
		}
		return ret;
	};

	/**
	 * Create a new tab with a link to the
	 * original source of the current photo, if possible
	 * @param {Object} item - a photo item
	 */
	Photo.showSource = function(item) {
		if (!item) {
			return;
		}
		const path = item.path;
		const extra = item.ex;
		let regex;
		let id;
		let url;

		switch (item.type) {
			case '500':
				// parse photo id
				regex = /(\/[^\/]*){4}/;
				id = path.match(regex);
				url = `http://500px.com/photo${id[1]}`;
				chrome.tabs.create({url: url});
				break;
			case 'flickr':
				if (extra) {
					// parse photo id
					regex = /(\/[^\/]*){4}(_.*_)/;
					id = path.match(regex);
					url = `https://www.flickr.com/photos/${item.ex}${id[1]}`;
					chrome.tabs.create({url: url});
				}
				break;
			case 'reddit':
				if (extra) {
					chrome.tabs.create({url: item.ex});
				}
				break;
			default:
				break;
		}
	};
})(window);<|MERGE_RESOLUTION|>--- conflicted
+++ resolved
@@ -25,12 +25,9 @@
 
 	/**
 	 * A photo for the screen saver
-<<<<<<< HEAD
-	 * @type {Photo}
-=======
 	 * Important: Only implement static methods. This Object
 	 * will be shallow copied in the screensaver and lose its instance methods
->>>>>>> aa543680
+	 * @type {Photo}
 	 * @param {string} name - unique name
 	 * @param {app.PhotoSource.Photo} source - source photo
 	 * @constructor
